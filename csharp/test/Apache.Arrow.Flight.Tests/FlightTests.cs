--- conflicted
+++ resolved
@@ -16,7 +16,6 @@
 using System;
 using System.Collections.Generic;
 using System.Linq;
-using System.Threading;
 using System.Threading.Tasks;
 using Apache.Arrow.Flight.Client;
 using Apache.Arrow.Flight.TestWeb;
@@ -191,11 +190,7 @@
             var getStream = _flightClient.GetStream(endpoint.Ticket);
 
             List<ByteString> actualMetadata = new List<ByteString>();
-<<<<<<< HEAD
-            while(await getStream.ResponseStream.MoveNext(default))
-=======
             while (await getStream.ResponseStream.MoveNext(default))
->>>>>>> 9abad7a2
             {
                 actualMetadata.AddRange(getStream.ResponseStream.ApplicationMetadata);
             }
@@ -468,7 +463,7 @@
         {
             var cts = new CancellationTokenSource();
             cts.CancelAfter(1);
-            
+
             var batch = CreateTestBatch(0, 100);
             var metadata = new Metadata();
             var flightDescriptor = FlightDescriptor.CreatePathDescriptor("raise_cancelled");
